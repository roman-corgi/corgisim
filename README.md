# corgisim
A simulation suite for the Nancy Grace Roman Space Telescope Coronagraphic Instrument

### Documentation
The automatic documentation is available at https://corgisim.readthedocs.io/en/latest/

## Installation Instruction
### Python version
This repository requires Python version 3.12 or higher

### Install Proper
Proper is an optical propagation library that is needed for CGISim to function
Go to the [Proper website](https://sourceforge.net/projects/proper-library/) and download proper_v3.3.3_python.zip
Unzip it in your working directory
Enter the directory that contains setup.py and run the following: 
```
python -m pip install .
```
### Install roman_preflight_proper and CGISIm
In your working directory, first clone [roman_preflight_proper](https://github.com/roman-corgi/cgisim_cpp)(
please note that this is not the official version, but a modified version needed to implement certain functions):
```
git clone https://github.com/roman-corgi/cgisim_cpp.git
```
Go to the [CGISim website](https://sourceforge.net/projects/cgisim/) and download cgisim_v4.0.zip
Unzip it in your working directory. For each of them, enter the directory that contains setup.py and run the following: 
```
python -m pip install .
```

### Install corgisim

Clone this directory:  

```
git clone https://github.com/roman-corgi/corgisim.git
```

Enter the directory that contains setup.py and run the following:
```
pip install -r requirements.txt 
```
``` 
pip install -e .
```
### Check you installation

Go to corgisim/test/ and run 
```
python test_installation.py
```

### Troubleshooting
If you get the following error:
```
ImportError: Unable to run roman_preflight prescription. Stopping.
```
it means that the program cannot locate roman_preflight_compact.py and/or roman_preflight.py. The error is described in page two of roman_preflight_proper_public_v2.0.pdf.
roman_preflight_compact.py and roman_preflight.py need to be copied in the same directory as the script you are trying to run (i.e. /corgisim/test/ if you are trying to run a test, corgisim/examples/if you are trying to run an example)

### Stale branches
A branch is marked as stale after 90 days. At that point, a comment is made on the last commit and the author is notified. If nothing is done, the branch is removed after 7 more days.
<<<<<<< HEAD
=======

### Documentation
The automatic documentation is available at https://corgisim.readthedocs.io/en/latest/

### Test
test_minimal.py runs on every pull request and push to main. Make sure that this test passes before you request a review. 

Put your 'nominal' case here. The goal is to ensure that developers don't break any existing functionality by mistake. If possible, insert your test in an existing test and only simulate images if necessary. 

Longer tests and unit tests should be in another file. All other tests run on push to main (which includes when a branch is merged) and once a week. 
>>>>>>> 1c68dac0
<|MERGE_RESOLUTION|>--- conflicted
+++ resolved
@@ -60,11 +60,6 @@
 
 ### Stale branches
 A branch is marked as stale after 90 days. At that point, a comment is made on the last commit and the author is notified. If nothing is done, the branch is removed after 7 more days.
-<<<<<<< HEAD
-=======
-
-### Documentation
-The automatic documentation is available at https://corgisim.readthedocs.io/en/latest/
 
 ### Test
 test_minimal.py runs on every pull request and push to main. Make sure that this test passes before you request a review. 
@@ -72,4 +67,3 @@
 Put your 'nominal' case here. The goal is to ensure that developers don't break any existing functionality by mistake. If possible, insert your test in an existing test and only simulate images if necessary. 
 
 Longer tests and unit tests should be in another file. All other tests run on push to main (which includes when a branch is merged) and once a week. 
->>>>>>> 1c68dac0
