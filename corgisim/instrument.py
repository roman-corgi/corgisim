--- conflicted
+++ resolved
@@ -1114,12 +1114,8 @@
             
             header_info = {'EXPTIME': exptime,'EMGAIN_C':self.emccd_keywords_default['em_gain'],'PSFREF':ref_flag,
                            'PHTCNT':self.photon_counting,'KGAINPAR':self.emccd_keywords_default['e_per_dn'],'cor_type':sim_info['cor_type'], 'bandpass':sim_info['bandpass'],
-<<<<<<< HEAD
-                           'cgi_mode': sim_info['cgi_mode'], 'polaxis':sim_info['polaxis'],'use_fpm':use_fpm,'nd_filter':sim_info['nd_filter'],
+                           'cgi_mode': sim_info['cgi_mode'], 'polaxis':sim_info['polaxis'],'use_fpm':use_fpm,'nd_filter':sim_info['nd_filter'], 'polarization_basis': sim_info['polarization_basis'],'SATSPOTS':sim_info['SATSPOTS'],
                            'use_pupil_lens':use_pupil_lens,'use_lyot_stop':use_lyot_stop, 'use_field_stop':use_field_stop}
-=======
-                           'cgi_mode': sim_info['cgi_mode'], 'polaxis':sim_info['polaxis'],'use_fpm':use_fpm,'nd_filter':sim_info['nd_filter'], 'polarization_basis': sim_info['polarization_basis'],'SATSPOTS':sim_info['SATSPOTS']}
->>>>>>> 58223e41
             if 'fsm_x_offset_mas' in sim_info:
                 header_info['FSMX'] = float(sim_info['fsm_x_offset_mas'])
             if 'fsm_y_offset_mas' in sim_info:
