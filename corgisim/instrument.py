--- conflicted
+++ resolved
@@ -40,18 +40,6 @@
 
 
         Initialize the class with two dictionaries: 
-<<<<<<< HEAD
-        - cgi_mode (str): define cgi simulation mode, valid values: 'excam', 'spec', ‘lowfs’, ‘excam_efield’
-        - cor_type (str): define coronagraphic observing modes
-        - bandpass (str): pre-difined bandpass for Roman-CGI
-        - diam (float) in meter: diameter of the primaru mirror, the default value is 2.363114 meter
-        - optics_keywords: A dictionary with the keywords that are used to set up the proper model
-	    - satspot_keywords: A dictionary with the keywords that are used to add satellite spots. See add_satspot for the keywords.
-        - oversample: An integer that defines the oversampling factor of the detector when generating the image
-        - return_oversample: A boolean that defines whether the function should return the oversampled image or not.
-        - roll_angle : float, optional, Telescope roll angle in degrees (0 to 360). Default is 0 deg.
-                        Defines the rotation of the EXCAM image relative to the standard orientation  (North up, East left). Positive values correspond to counterclockwise rotation.
-=======
         Args:
             - cgi_mode (str): define cgi simulation mode, valid values: 'excam', 'spec', ‘lowfs’, ‘excam_efield’
             - cor_type (str): define coronagraphic observing modes
@@ -61,8 +49,8 @@
 	        - satspot_keywords: A dictionary with the keywords that are used to add satellite spots. See add_satspot for the keywords.
             - oversample: An integer that defines the oversampling factor of the detector when generating the image
             - return_oversample: A boolean that defines whether the function should return the oversampled image or not.
-    
->>>>>>> 38af65fc
+        - roll_angle : float, optional, Telescope roll angle in degrees (0 to 360). Default is 0 deg.
+                        Defines the rotation of the EXCAM image relative to the standard orientation  (North up, East left). Positive values correspond to counterclockwise rotation.
 
         Raises:
             - ValueError: If `cgi_mode` or `cor_type` is invalid.
