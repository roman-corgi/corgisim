from astropy.io import fits
from corgidrp import mocks
import os
from datetime import datetime, timezone, timedelta
#import warnings

def create_hdu_list(data, header_info, sim_info=None):
    """
    Create an Astropy HDUList for a simulated L1 FITS product.

    - The primary HDU contains a global header with no image data.
    - The image HDU contains the 2D simulated image and its own header.

    Default L1 headers from `corgidrp.mocks` are applied. Optional metadata can be added as comments to the primary header.

    Parameters
    ----------
    data : numpy.ndarray
        2D array representing the simulated image.
    header_info : dict
        Header keywords (e.g., 'EXPTIME', 'EMGAIN_C') to override defaults in the image HDU header.
    sim_info : dict, optional
        Key-value metadata describing the simulation setup, added as comments in the primary header.
    
    Returns
    -------
    hdul : astropy.io.fits.HDUList
        FITS HDUList with:
        [0] Primary HDU (no data, global header)
        [1] Image HDU (image data + header)
    """
    primary_hdu = fits.PrimaryHDU()
    image_hdu = fits.ImageHDU(data)
    hdul = fits.HDUList([primary_hdu, image_hdu])

    # Apply default L1 headers
    # populate L1 headers from input values or default from cgisim
    prihdr, exthdr = mocks.create_default_L1_headers()
    prihdr['SIMPLE'] = True
    prihdr['ORIGIN'] = 'CorgiSim'
    prihdr['mock'] = 1
    prihdr['TELESCOP'] = 'ROMAN'
    prihdr['PSFREF'] = header_info['PSFREF']
    prihdr['OPGAIN'] = header_info['EMGAIN_C']
    if header_info['PHTCNT'] == True:
        prihdr['PHTCNT'] =int(1)
    else:
        prihdr['PHTCNT'] =int(0)

    ### currently we don't have sequence smulation, so the time per frame == exposure time
    ### it needs to be updated later
    prihdr['FRAMET'] = header_info['EXPTIME']
    prihdr['SATSPOTS'] = int(header_info['SATSPOTS'])

    ### wait this for tachi to add sattlite spots function
    #prihdr['SATSPOTS'] = header_info['SATSPOTS'] 
    
    time_in_name = isotime_to_yyyymmddThhmmsss(exthdr['FTIMEUTC'])
    filename = f"CGI_{prihdr['VISITID']}_{time_in_name}_L1_"
    prihdr['FILENAME'] =  f"{filename}.fits"

    

    exthdr['NAXIS'] = data.ndim
    exthdr['NAXIS1'] = data.shape[0]
    exthdr['NAXIS2'] = data.shape[0]
    exthdr['EXPTIME'] = header_info['EXPTIME']
    exthdr['EMGAIN_C'] = header_info['EMGAIN_C']
    exthdr['EMGAIN_A'] = header_info['EMGAIN_C']  
    exthdr['KGAINPAR'] =  header_info['KGAINPAR']
    if header_info['PHTCNT'] == True:
        exthdr['ISPC']= int(1)
    else:
        exthdr['ISPC']= int(0)

    for key in ['FSMX', 'FSMY']:
        exthdr[key] = header_info[key] if key in header_info else 0  # set the header from header_info or default in cgisim

    exthdr['SPAM_H'], exthdr['SPAM_V'], exthdr['SPAMNAME'], exthdr['SPAMSP_H'],exthdr['SPAMSP_V'] = write_headers_SPAM(header_info['cor_type'])
    exthdr['LSAM_H'], exthdr['LSAM_V'], exthdr['LSAMNAME'], exthdr['LSAMSP_H'],exthdr['LSAMSP_V'] = write_headers_LSAM(header_info['cor_type'], header_info['use_lyot_stop'] )
    exthdr['CFAM_H'], exthdr['CFAM_V'], exthdr['CFAMNAME'], exthdr['CFAMSP_H'],exthdr['CFAMSP_V'] = write_headers_CFAM(header_info['bandpass'])
<<<<<<< HEAD
    exthdr['DPAM_H'], exthdr['DPAM_V'], exthdr['DPAMNAME'], exthdr['DPAMSP_H'],exthdr['DPAMSP_V'] = write_headers_DPAM(header_info['cgi_mode'], header_info['polaxis'], header_info['prism'], header_info['use_pupil_lens'])
=======
    exthdr['DPAM_H'], exthdr['DPAM_V'], exthdr['DPAMNAME'], exthdr['DPAMSP_H'],exthdr['DPAMSP_V'] = write_headers_DPAM(header_info['cgi_mode'], header_info['polarization_basis'], header_info['prism'])
>>>>>>> 58223e41
    
    ##### need to update later
    exthdr['FPAM_H'], exthdr['FPAM_V'], exthdr['FPAMNAME'], exthdr['FPAMSP_H'],exthdr['FPAMSP_V'] = write_headers_FPAM(header_info['cor_type'], header_info['bandpass'], header_info['use_fpm'], header_info['nd_filter'])
    exthdr['FSAM_H'], exthdr['FSAM_V'], exthdr['FSAMNAME'], exthdr['FSAMSP_H'],exthdr['FSAMSP_V'] = write_headers_FSAM(header_info['cor_type'], header_info['bandpass'], header_info['slit'], header_info['polaxis'], header_info['use_field_stop'])



    hdul[0].header = prihdr
    hdul[1].header = exthdr

    if sim_info:
        hdul[0].header['COMMENT'] = "Simulation-specific metadata below:"
        for key, value in sim_info.items():
            hdul[0].header.add_comment(f"{key} : {value}")

    return hdul


def create_hdu(data, sim_info=None):
    """
    Create a simple FITS HDU for intermediate image products (e.g., PSFs).

    Parameters
    ----------
    data : numpy.ndarray
        2D array representing the simulated image or PSF.
    sim_info : dict, optional
        Key-value metadata added as header comments.

    Returns
    -------
    hdu : astropy.io.fits.PrimaryHDU
        FITS PrimaryHDU with data and metadata in the header.
    """
    hdu = fits.PrimaryHDU(data)

    if sim_info:
        hdu.header['COMMENT'] = "Simulated data with metadata below:"
        for key, value in sim_info.items():
            hdu.header.add_comment(f"{key} : {value}")

    return hdu


def save_hdu_to_fits( hdul, outdir=None, overwrite=True, write_as_L1=False, filename=None):
        """
        Save an Astropy HDUList to a FITS file.

        Parameters:
            - hdul (astropy.io.fits.HDUList): The HDUList object to be saved.
            - outdir (str, optional): Output directory. Defaults to the current working directory.
            - overwrite (bool): If True, overwrite the file if it already exists. Default is True.
            - write_as_L1 (bool): If True, the file will be named according to the L1 naming convention.
            - filename (str, optional): Name of the output FITS file (without ".fits" extension). 
                                    Required if write_as_L1 is False.
                                    
        """
        if outdir is None:
            outdir = os.getcwd()

        os.makedirs(outdir, exist_ok=True)

        # Handle naming logic
        if write_as_L1:
            #following the name convention for L1 product
            if (hdul[1].data.shape[0] != 1200) or (hdul[1].data.shape[1] != 2200):
                raise ValueError("Only full frame image can be save as L1 products")
                
            if filename is not None:
                raise Warning("The provided filename is overridden for L1 products.")
            prihdr = hdul[0].header
            exthdr = hdul[1].header

            #time_in_name = isotime_to_yyyymmddThhmmsss(exthdr['FTIMEUTC'])
            #filename = f"CGI_{prihdr['VISITID']}_{time_in_name}_L1_"
            filename = prihdr['FILENAME']
        else:
            if filename is None:
                raise ValueError("Filename must be provided when write_as_L1 is False.")

        # Construct full file path
        filepath = os.path.join(outdir, filename)
        
        # Write the HDUList to file
        hdul.writeto(filepath, overwrite=overwrite)
        print(f"Saved FITS file to: {filepath}")


def isotime_to_yyyymmddThhmmsss(timestr):
    """
    Format an ISO time string into a custom format yyyymmddThhmmsss

    Parameters
    ----------
    timestr : str
        ISO time (e.g., '2025-04-25T23:18:04.786184+00:00').

    Returns
    -------
    str
        Time formatted as 'yyyymmddThhmmsss' (e.g., '20250425T2318048').
    """
    # Parse the input ISO format time
    t = datetime.fromisoformat(timestr)

    # Round to nearest 0.1 second
    microsecond = t.microsecond
    tenth_sec = round(microsecond / 1e5)  # how many tenths
    t = t.replace(microsecond=0)  # reset microseconds

    if tenth_sec == 10:
        # carry over 1 second if rounding goes to 10
        t += timedelta(seconds=1)
        tenth_sec = 0

    # Format as yyyymmddThhmmsss
    out = t.strftime("%Y%m%dT%H%M%S") + str(tenth_sec)
    return out

def write_headers_SPAM(cor_type):

    ### determine the value for SPAM based on coronagraph type
    if 'hlc' in cor_type:
        ## hlc NFOV imaging mode
        SPAM_H = 1001.3
        SPAM_V = 16627
        SPAMNAME = 'OPEN'
        SPAMSP_H = 1001.3
        SPAMSP_V = 16627

    if 'wide' in cor_type:
        ## spc WFOV imaging mode
        SPAM_H = 26254.7
        SPAM_V = 8657
        SPAMNAME = 'WFOV'
        SPAMSP_H = 26254.7
        SPAMSP_V = 8657

    if ('spec' in cor_type) & ('rotated' not in cor_type):
        ## spc spec mode, not rotated
        SPAM_H = 26250.4
        SPAM_V = 27254.4
        SPAMNAME = 'SPEC'
        SPAMSP_H = 26250.4
        SPAMSP_V = 27254.4

    if 'rotated' in cor_type:
        ## spc spec mode, rotated
        SPAM_H =44850.4
        SPAM_V = 8654.4
        SPAMNAME = 'SPECROT'
        SPAMSP_H = 44850.4
        SPAMSP_V = 8654.4

    return SPAM_H,SPAM_V,SPAMNAME,SPAMSP_H, SPAMSP_V





def write_headers_LSAM(cor_type, use_lyot_stop):
    if not use_lyot_stop:
        ## not use lyot stop
        LSAM_H = 20822
        LSAM_V = 17393.9
        LSAMNAME = 'OPEN'
        LSAMSP_H =  20822
        LSAMSP_V = 17393.9
    if use_lyot_stop:
        ### determine the value for LSAM based on coronagraph type
        if 'hlc' in cor_type:
            ## hlc NFOV imaging mode
            LSAM_H = 36898.7
            LSAM_V = 4636.2
            LSAMNAME = 'NFOV'
            LSAMSP_H = 36898.7
            LSAMSP_V = 4636.2

        if 'wide' in cor_type:
            ## spc WFOV imaging mode
            LSAM_H = 1424.3
            LSAM_V = 29440.2
            LSAMNAME = 'WFOV'
            LSAMSP_H = 1424.3
            LSAMSP_V = 29440.2

        if ('spec' in cor_type) & ('rotated' not in cor_type):
            ## spc spec mode, not rotated
            LSAM_H = 36936.3
            LSAM_V = 29389.3
            LSAMNAME = 'SPEC'
            LSAMSP_H = 36936.3
            LSAMSP_V = 29389.3

        if 'rotated' in cor_type:
            ## spc spec mode, rotated
            LSAM_H =  1426.6
            LSAM_V = 4581.4
            LSAMNAME = 'SPECROT'
            LSAMSP_H = 1426.6
            LSAMSP_V = 4581.4

    return LSAM_H, LSAM_V, LSAMNAME, LSAMSP_H, LSAMSP_V


def write_headers_CFAM(band_pass):
   
    ### determine the value for CFAM based on bandpass
    if band_pass == '1F':
        CFAM_H = 55829.2
        CFAM_V = 10002.7
        CFAMNAME = '1F'
        CFAMSP_H = 55829.2
        CFAMSP_V = 10002.7
    elif band_pass == '1A':
        CFAM_H = 43329.2
        CFAM_V = 10002.7
        CFAMNAME = '1A'
        CFAMSP_H = 43329.2
        CFAMSP_V = 10002.7
    elif band_pass == '1B':
        CFAM_H = 27329.2
        CFAM_V = 9202.7
        CFAMNAME = '1B'
        CFAMSP_H = 27329.2
        CFAMSP_V = 9202.7
    elif band_pass == '1C':
        CFAM_H = 14829.2
        CFAM_V = 10002.7
        CFAMNAME = '1C'
        CFAMSP_H = 14829.2
        CFAMSP_V = 10002.7
    elif band_pass == '2F':
        CFAM_H = 62079.2
        CFAM_V = 1002.7
        CFAMNAME = '2F'
        CFAMSP_H = 62079.2
        CFAMSP_V = 1002.7
    elif band_pass == '2A':
        CFAM_H = 49579.2
        CFAM_V = 1002.7
        CFAMNAME = '2A'
        CFAMSP_H = 49579.2
        CFAMSP_V = 1002.7
    elif band_pass == '2B':
        CFAM_H = 37079.2
        CFAM_V = 1002.7
        CFAMNAME = '2B'
        CFAMSP_H = 37079.2
        CFAMSP_V = 1002.7
    elif band_pass == '2C':
        CFAM_H = 21079.2
        CFAM_V = 1002.7
        CFAMNAME = '2C'
        CFAMSP_H = 21079.2
        CFAMSP_V = 1002.7
    elif band_pass == '3F':
        CFAM_H = 2329.2
        CFAM_V = 24002.7
        CFAMNAME = '3F'
        CFAMSP_H = 2329.2
        CFAMSP_V = 24002.7
    elif band_pass == '3A':
        CFAM_H = 14829.2
        CFAM_V = 24002.7
        CFAMNAME = '3A'
        CFAMSP_H = 14829.2
        CFAMSP_V = 24002.7
    elif band_pass == '3B':
        CFAM_H = 27329.2
        CFAM_V = 24002.7
        CFAMNAME = '3B'
        CFAMSP_H = 27329.2
        CFAMSP_V = 24002.7
    elif band_pass == '3C':
        CFAM_H = 43768.0
        CFAM_V = 24443.8
        CFAMNAME = '3C'
        CFAMSP_H = 43768.0
        CFAMSP_V = 24443.8
    elif band_pass == '3D':
        CFAM_H = 2329.2
        CFAM_V = 10002.7
        CFAMNAME = '3D'
        CFAMSP_H = 2329.2
        CFAMSP_V = 10002.7
    elif band_pass == '3E':
        CFAM_H = 8579.2
        CFAM_V = 1002.7
        CFAMNAME = '3E'
        CFAMSP_H = 8579.2
        CFAMSP_V = 1002.7
    elif band_pass == '3G':
        CFAM_H = 55829.2
        CFAM_V = 24002.7
        CFAMNAME = '3G'
        CFAMSP_H = 55829.2
        CFAMSP_V = 24002.7
    elif band_pass == '4F':
        CFAM_H = 8079.1
        CFAM_V = 33003.1
        CFAMNAME = '4F'
        CFAMSP_H = 8079.1
        CFAMSP_V = 33003.1
    elif band_pass == '4A':
        CFAM_H = 21079.2
        CFAM_V = 33002.7
        CFAMNAME = '4A'
        CFAMSP_H = 21079.2
        CFAMSP_V = 33002.7
    elif band_pass == '4B':
        CFAM_H = 37079.2
        CFAM_V = 33002.7
        CFAMNAME = '4B'
        CFAMSP_H = 37079.2
        CFAMSP_V = 33002.7
    elif band_pass == '4C':
        CFAM_H = 49579.2
        CFAM_V = 33002.7
        CFAMNAME = '4C'
        CFAMSP_H = 49579.2
        CFAMSP_V = 33002.7

    return CFAM_H, CFAM_V, CFAMNAME, CFAMSP_H, CFAMSP_V
    
    

<<<<<<< HEAD
def write_headers_DPAM(cor_mode, polaxis, prism, use_pupil_lens):
     ### determine the value for DPAM based on simulation mode and polaxis number
    if use_pupil_lens :
        ## pupil imaging
        DPAM_H = 62626.4
        DPAM_V = 21024.3
        DPAMNAME = 'PUPIL'
        DPAMSP_H = 62626.4
        DPAMSP_V = 21024.3
    if not use_pupil_lens:
        if (cor_mode == 'excam') & (polaxis in ['0', '10']):
            ## excam imaging mode, no polarimetry
=======
def write_headers_DPAM(cor_mode, polarization_basis, prism):
     ### determine the value for DPAM based on simulation mode and polarization basis
    
    if (cor_mode == 'excam'):
        if polarization_basis == 'None':
            #no wollaston
            DPAM_H = 38917.1
            DPAM_V = 26016.9
            DPAMNAME = 'IMAGING'
            DPAMSP_H = 38917.1
            DPAMSP_V = 26016.9
        elif polarization_basis == '0/90 degrees':
            #0/90 polarization
            DPAM_H = 8991.3
            DPAM_V = 1261.3
            DPAMNAME = 'POL0'
            DPAMSP_H = 8991.3
            DPAMSP_V = 1261.3
        else:
            #45/135 polarization
            DPAM_H = 44660.1
            DPAM_V = 1261.3
            DPAMNAME = 'POL45'
            DPAMSP_H = 44660.1
            DPAMSP_V = 1261.3
    if cor_mode == 'spec':
        #raise ValueError('Spec mode has not been implemented')
        if prism == 'PRISM2':
            DPAM_H = 62496
            DPAM_V = 1261.3
            DPAMNAME = 'PRISM2'
            DPAMSP_H = 62496
            DPAMSP_V = 1261.3
        if prism == 'PRISM3':
            DPAM_H = 26824.2
            DPAM_V = 1261.3
            DPAMNAME = 'PRISM3'
            DPAMSP_H = 26824.2
            DPAMSP_V = 1261.3
        if prism == 'None':
>>>>>>> 58223e41
            DPAM_H = 38917.1
            DPAM_V = 26016.9
            DPAMNAME = 'IMAGING'
            DPAMSP_H = 38917.1
            DPAMSP_V = 26016.9
        if cor_mode == 'spec':
            #raise ValueError('Spec mode has not been implemented')
            if prism == 'PRISM2':
                DPAM_H = 62496
                DPAM_V = 1261.3
                DPAMNAME = 'PRISM2'
                DPAMSP_H = 62496
                DPAMSP_V = 1261.3
            if prism == 'PRISM3':
                DPAM_H = 26824.2
                DPAM_V = 1261.3
                DPAMNAME = 'PRISM3'
                DPAMSP_H = 26824.2
                DPAMSP_V = 1261.3
            if prism == 'None':
                DPAM_H = 38917.1
                DPAM_V = 26016.9
                DPAMNAME = 'IMAGING'
                DPAMSP_H = 38917.1
                DPAMSP_V = 26016.9

<<<<<<< HEAD
            
        if (cor_mode == 'excam') & (polaxis not in ['0', '10']):
            raise ValueError('Polarimetry mode has not been implemented')
=======
>>>>>>> 58223e41

    return DPAM_H, DPAM_V, DPAMNAME,  DPAMSP_H,  DPAMSP_V

def write_headers_FPAM(cor_type, band_pass,use_fpm,nd_filter):
    ### determine the value for FPAM based on coronagraph type and bandpass, and if use fpm
    if not use_fpm:
        ## not using foca plane mask, typically for non-occulted stars
        if (nd_filter == '0'):
            ## no ND filter
            if ('1' in band_pass) or ('2' in band_pass):
                FPAM_H = 3509.4
                FPAM_V = 32824.7
                FPAMNAME = 'OPEN_12'
                FPAMSP_H = 3509.4
                FPAMSP_V = 32824.7
            if ('3' in band_pass) or ('4' in band_pass):
                FPAM_H = 60251.2
                FPAM_V = 2248.5
                FPAMNAME = 'OPEN_34'
                FPAMSP_H = 60251.2
                FPAMSP_V = 2248.5
        if (nd_filter == '1'):
            ## ND filter1 
            FPAM_H = 61507.8
            FPAM_V = 25612.4
            FPAMNAME = 'ND225'
            FPAMSP_H = 61507.8
            FPAMSP_V = 25612.4
        if (nd_filter == '2'):
            ## ND filter2
            FPAM_H = 2503.7
            FPAM_V = 6124.9
            FPAMNAME = 'ND475'
            FPAMSP_H = 2503.7
            FPAMSP_V = 6124.9
    else:
        if 'hlc' in cor_type:
            ##hlc NFOV imaging mode
            if '1' in band_pass:
                FPAM_H = 6757.2
                FPAM_V = 22424
                FPAMNAME = 'HLC12_C2R1'
                FPAMSP_H = 6757.2
                FPAMSP_V = 22424
            
            if '2' in band_pass:
                FPAM_H = 55306.4
                FPAM_V = 9901.9
                FPAMNAME = 'HLC34_R7C1'
                FPAMSP_H = 55306.4
                FPAMSP_V = 9901.9

            if '3' in band_pass:
                FPAM_H = 52005.1
                FPAM_V = 8004.2
                FPAMNAME = 'HLC34_R5C1'
                FPAMSP_H = 52005.1
                FPAMSP_V = 8004.2

            if '4' in band_pass:
                FPAM_H = 52003.8
                FPAM_V = 6104.2
                FPAMNAME = 'HLC34_R3C1'
                FPAMSP_H = 52003.8
                FPAMSP_V = 6104.2

        if 'wide' in cor_type:
            ##spc WFOV imaging mode
            if '1' in band_pass:
                FPAM_H = 23719.6
                FPAM_V = 2278.1
                FPAMNAME = 'SPC12_R1C1'
                FPAMSP_H = 23719.6
                FPAMSP_V = 2278.1

            if '4' in band_pass:
                FPAM_H = 35354.3
                FPAM_V =27622.6
                FPAMNAME = 'SPC34_R5C1'
                FPAMSP_H = 35354.3
                FPAMSP_V = 27622.6

        if ('spec' in cor_type) & ('rotated' not in cor_type):
                ## spc spec mode, not rotated
            if '2' in band_pass:
                FPAM_H = 25866.4
                FPAM_V = 7129.5
                FPAMNAME = 'SPC12_R3C2'
                FPAMSP_H = 25866.4
                FPAMSP_V = 7129.5

            if '3' in band_pass:
                FPAM_H = 37005.5
                FPAM_V = 22573
                FPAMNAME = 'SPC34_R2C2'
                FPAMSP_H = 37005.5
                FPAMSP_V = 22573

        if 'rotated' in cor_type:
            ## spc spec mode, rotated
            if '2' in band_pass:
                FPAM_H = 22666.4
                FPAM_V = 7127.4
                FPAMNAME = 'SPC12_R3C1'
                FPAMSP_H = 22666.4
                FPAMSP_V = 7127.4

            if '3' in band_pass:
                FPAM_H = 40505.5
                FPAM_V = 22573.8
                FPAMNAME = 'SPC34_R2C3'
                FPAMSP_H = 40505.5
                FPAMSP_V = 22573.8

    return FPAM_H, FPAM_V, FPAMNAME, FPAMSP_H, FPAMSP_V


def write_headers_FSAM(cor_type, band_pass,slit,polaxis,use_field_stop):
    if not use_field_stop:
        FSAM_H =30677.2
        FSAM_V = 2959.5
        FSAMNAME = 'OPEN'
        FSAMSP_H = 30677.2
        FSAMSP_V = 2959.5
    if use_field_stop:
        ### determine the value for FSAM based on coronagraph type and bandpass
        if 'hlc' in cor_type:
            if '1' in band_pass:
                FSAM_H = 29387
                FSAM_V = 12238
                FSAMNAME = 'R1C1'
                FSAMSP_H = 29387
                FSAMSP_V = 12238

            if '2' in band_pass:
                FSAM_H = 17937
                FSAM_V = 21238
                FSAMNAME = 'R3C3'
                FSAMSP_H = 17937
                FSAMSP_V = 21238

            if '3' in band_pass:
                FSAM_H = 13437
                FSAM_V = 21238
                FSAMNAME = 'R3C4'
                FSAMSP_H = 13437
                FSAMSP_V = 21238

            if '4' in band_pass:
                FSAM_H = 8937
                FSAM_V = 21238
                FSAMNAME = 'R3C5'
                FSAMSP_H = 8937
                FSAMSP_V = 21238

        if 'wide' in cor_type:
            if polaxis in ['0', '10']:
                FSAM_H =30677.2
                FSAM_V = 2959.5
                FSAMNAME = 'OPEN'
                FSAMSP_H = 30677.2
                FSAMSP_V = 2959.5
            else:
                raise ValueError("Polarimetry mode has not been implemented for FSAM")

        if ('spec' in cor_type) & ('rotated' not in cor_type):
            if '2' in band_pass:
                if slit == "R6C5":
                    FSAM_H = 11187
                    FSAM_V = 32638
                    FSAMNAME = 'R6C5'
                    FSAMSP_H = 11187
                    FSAMSP_V = 32638
                elif slit == "R3C1":
                    FSAM_H = 26937
                    FSAM_V = 21238
                    FSAMNAME = 'R3C1'
                    FSAMSP_H = 26937
                    FSAMSP_V = 21238
                if slit == "None":
                    FSAM_H =30677.2
                    FSAM_V = 2959.5
                    FSAMNAME = 'OPEN'
                    FSAMSP_H = 30677.2
                    FSAMSP_V = 2959.5
                    

            if '3' in band_pass:
                if slit == "R1C2":
                    FSAM_H = 24087
                    FSAM_V = 12238
                    FSAMNAME = 'R1C2'
                    FSAMSP_H = 24087
                    FSAMSP_V = 12238
                elif slit == "R3C1":
                    FSAM_H = 26937
                    FSAM_V = 21238
                    FSAMNAME = 'R3C1'
                    FSAMSP_H = 26937
                    FSAMSP_V = 21238
                if slit == "None":
                    FSAM_H =30677.2
                    FSAM_V = 2959.5
                    FSAMNAME = 'OPEN'
                    FSAMSP_H = 30677.2
                    FSAMSP_V = 2959.5

        if 'rotated' in cor_type:
            if '2' in band_pass:
                FSAM_H = 20187
                FSAM_V = 25038
                FSAMNAME = 'R4C3'
                FSAMSP_H = 20187
                FSAMSP_V = 25038

            if '3' in band_pass:
                FSAM_H = 24687
                FSAM_V = 17438
                FSAMNAME = 'R2C2'
                FSAMSP_H = 24687
                FSAMSP_V = 17438

    return FSAM_H, FSAM_V, FSAMNAME, FSAMSP_H, FSAMSP_V

       
       







<|MERGE_RESOLUTION|>--- conflicted
+++ resolved
@@ -79,11 +79,7 @@
     exthdr['SPAM_H'], exthdr['SPAM_V'], exthdr['SPAMNAME'], exthdr['SPAMSP_H'],exthdr['SPAMSP_V'] = write_headers_SPAM(header_info['cor_type'])
     exthdr['LSAM_H'], exthdr['LSAM_V'], exthdr['LSAMNAME'], exthdr['LSAMSP_H'],exthdr['LSAMSP_V'] = write_headers_LSAM(header_info['cor_type'], header_info['use_lyot_stop'] )
     exthdr['CFAM_H'], exthdr['CFAM_V'], exthdr['CFAMNAME'], exthdr['CFAMSP_H'],exthdr['CFAMSP_V'] = write_headers_CFAM(header_info['bandpass'])
-<<<<<<< HEAD
-    exthdr['DPAM_H'], exthdr['DPAM_V'], exthdr['DPAMNAME'], exthdr['DPAMSP_H'],exthdr['DPAMSP_V'] = write_headers_DPAM(header_info['cgi_mode'], header_info['polaxis'], header_info['prism'], header_info['use_pupil_lens'])
-=======
-    exthdr['DPAM_H'], exthdr['DPAM_V'], exthdr['DPAMNAME'], exthdr['DPAMSP_H'],exthdr['DPAMSP_V'] = write_headers_DPAM(header_info['cgi_mode'], header_info['polarization_basis'], header_info['prism'])
->>>>>>> 58223e41
+    exthdr['DPAM_H'], exthdr['DPAM_V'], exthdr['DPAMNAME'], exthdr['DPAMSP_H'],exthdr['DPAMSP_V'] = write_headers_DPAM(header_info['cgi_mode'], header_info['polarization_basis'], header_info['prism'], header_info['use_pupil_lens'])
     
     ##### need to update later
     exthdr['FPAM_H'], exthdr['FPAM_V'], exthdr['FPAMNAME'], exthdr['FPAMSP_H'],exthdr['FPAMSP_V'] = write_headers_FPAM(header_info['cor_type'], header_info['bandpass'], header_info['use_fpm'], header_info['nd_filter'])
@@ -411,9 +407,8 @@
     
     
 
-<<<<<<< HEAD
-def write_headers_DPAM(cor_mode, polaxis, prism, use_pupil_lens):
-     ### determine the value for DPAM based on simulation mode and polaxis number
+def write_headers_DPAM(cor_mode, polarization_basis, prism, use_pupil_lens):
+     ### determine the value for DPAM based on simulation mode and polarization basis
     if use_pupil_lens :
         ## pupil imaging
         DPAM_H = 62626.4
@@ -422,55 +417,28 @@
         DPAMSP_H = 62626.4
         DPAMSP_V = 21024.3
     if not use_pupil_lens:
-        if (cor_mode == 'excam') & (polaxis in ['0', '10']):
-            ## excam imaging mode, no polarimetry
-=======
-def write_headers_DPAM(cor_mode, polarization_basis, prism):
-     ### determine the value for DPAM based on simulation mode and polarization basis
-    
-    if (cor_mode == 'excam'):
-        if polarization_basis == 'None':
-            #no wollaston
-            DPAM_H = 38917.1
-            DPAM_V = 26016.9
-            DPAMNAME = 'IMAGING'
-            DPAMSP_H = 38917.1
-            DPAMSP_V = 26016.9
-        elif polarization_basis == '0/90 degrees':
-            #0/90 polarization
-            DPAM_H = 8991.3
-            DPAM_V = 1261.3
-            DPAMNAME = 'POL0'
-            DPAMSP_H = 8991.3
-            DPAMSP_V = 1261.3
-        else:
-            #45/135 polarization
-            DPAM_H = 44660.1
-            DPAM_V = 1261.3
-            DPAMNAME = 'POL45'
-            DPAMSP_H = 44660.1
-            DPAMSP_V = 1261.3
-    if cor_mode == 'spec':
-        #raise ValueError('Spec mode has not been implemented')
-        if prism == 'PRISM2':
-            DPAM_H = 62496
-            DPAM_V = 1261.3
-            DPAMNAME = 'PRISM2'
-            DPAMSP_H = 62496
-            DPAMSP_V = 1261.3
-        if prism == 'PRISM3':
-            DPAM_H = 26824.2
-            DPAM_V = 1261.3
-            DPAMNAME = 'PRISM3'
-            DPAMSP_H = 26824.2
-            DPAMSP_V = 1261.3
-        if prism == 'None':
->>>>>>> 58223e41
-            DPAM_H = 38917.1
-            DPAM_V = 26016.9
-            DPAMNAME = 'IMAGING'
-            DPAMSP_H = 38917.1
-            DPAMSP_V = 26016.9
+        if (cor_mode == 'excam'):
+            if polarization_basis == 'None':
+                #no wollaston
+                DPAM_H = 38917.1
+                DPAM_V = 26016.9
+                DPAMNAME = 'IMAGING'
+                DPAMSP_H = 38917.1
+                DPAMSP_V = 26016.9
+            elif polarization_basis == '0/90 degrees':
+                #0/90 polarization
+                DPAM_H = 8991.3
+                DPAM_V = 1261.3
+                DPAMNAME = 'POL0'
+                DPAMSP_H = 8991.3
+                DPAMSP_V = 1261.3
+            else:
+                #45/135 polarization
+                DPAM_H = 44660.1
+                DPAM_V = 1261.3
+                DPAMNAME = 'POL45'
+                DPAMSP_H = 44660.1
+                DPAMSP_V = 1261.3
         if cor_mode == 'spec':
             #raise ValueError('Spec mode has not been implemented')
             if prism == 'PRISM2':
@@ -492,12 +460,6 @@
                 DPAMSP_H = 38917.1
                 DPAMSP_V = 26016.9
 
-<<<<<<< HEAD
-            
-        if (cor_mode == 'excam') & (polaxis not in ['0', '10']):
-            raise ValueError('Polarimetry mode has not been implemented')
-=======
->>>>>>> 58223e41
 
     return DPAM_H, DPAM_V, DPAMNAME,  DPAMSP_H,  DPAMSP_V
 
