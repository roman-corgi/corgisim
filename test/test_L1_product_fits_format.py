--- conflicted
+++ resolved
@@ -259,7 +259,7 @@
                 ##pass fsm_x_offset_mas and fsm_y_offset_mas for no zero value as test
 
 
-    optics = instrument.CorgiOptics(cgi_mode, bandpass, optics_keywords=optics_keywords, if_quiet=True)
+    optics = instrument.CorgiOptics(cgi_mode, bandpass, optics_keywords=optics_keywords, if_quiet=True,oversampling_factor =1)
     sim_scene = optics.get_host_star_psf(base_scene)
 
     gain =100
@@ -330,12 +330,8 @@
     ### delete file after testing
     print('Deleted the FITS file after testing headers populated with pupil images sumulation')
     os.remove(f)
-<<<<<<< HEAD
-
-
-=======
-    
->>>>>>> 58223e41
+
+
 def test_L1_product_from_CPGS():
     """Test the saving of files from CPGS
     """
