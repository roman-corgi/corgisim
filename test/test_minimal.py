--- conflicted
+++ resolved
@@ -21,15 +21,9 @@
     ###the position of companions in unit of mas
     ####550nm/2.3m = 29.4 mas
     ###we used sep = 3 lambda/D here 
-<<<<<<< HEAD
-    dx= [3*49.3,-3*49.3]
-    dy= [3*49.3,-3*49.3]
-
-=======
     dx= [3*49.3]
     dy= [3*49.3]
     
->>>>>>> 5cdd71e3
     info_dir = cgisim.lib_dir + '/cgisim_info_dir/'
 
     #Define the host star properties
