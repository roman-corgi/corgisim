--- conflicted
+++ resolved
@@ -48,11 +48,8 @@
     polaxis_cgisim = -10
     params = {'use_errors':1, 'use_dm1':1, 'dm1_v':dm1, 'use_dm2':1, 'dm2_v':dm2}
     a0_sim_allpol, a0_counts = cgisim.rcgisim( cgi_mode, cor_type, bandpass,  polaxis_cgisim, params, 
-<<<<<<< HEAD
-        star_spectrum=sptype_cgisim, star_vmag=Vmag )
-=======
         star_spectrum=sptype.lower(), star_vmag=Vmag )
->>>>>>> 9d2fbc35
+
     print(a0_counts, np.sum(a0_sim_allpol, dtype = np.float64))
     if_plot = False
     if if_plot:
